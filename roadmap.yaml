--- conflicted
+++ resolved
@@ -1,5 +1,4 @@
 quarters:
-<<<<<<< HEAD
     Q4-2025:
         - id: sec-hardening
           title: Усиление безопасности
@@ -11,23 +10,6 @@
         - id: api-stable
           title: Стабилизация публичного API
           outcome: SemVer + контрактные тесты
-=======
-  Q4-2025:
-    - id: sec-hardening
-      title: Усиление безопасности
-      outcome: CI security качество без ложных срабатываний
-    - id: rel-automation
-      title: Автоматизация релизов
-      outcome: Теги и релизы без ручных шагов
-    - id: self-learning
-      title: Саамообучаемость и производительность
-      outcome: Система метрик, обратная связь, оптимизация производительности
-      status: completed
-  Q1-2026:
-    - id: api-stable
-      title: Стабилизация публичного API
-      outcome: SemVer + контрактные тесты
->>>>>>> 79f07df8
 
 completed:
   - id: self-learning-system
@@ -44,16 +26,9 @@
     completion_date: 2025-10-04
 
 backlog:
-<<<<<<< HEAD
     - id: devcontainer
       title: Dev контейнер среда
     - id: perf-bench
       title: Бенчмарки производительности
 
-    # Removed misplaced GitHub Actions step definition
-=======
-  - id: devcontainer
-    title: Dev контейнер среда
-  - id: advanced-perf-bench
-    title: Расширенные бенчмарки производительности
->>>>>>> 79f07df8
+    # Removed misplaced GitHub Actions step definition