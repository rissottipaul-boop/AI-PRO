name: CI

on:
    push:
        branches: [main]
    pull_request:
        branches: [main]

permissions:
    contents: read

jobs:
    build:
        name: Build & Test (Python ${{ matrix.python-version }})
        runs-on: ubuntu-latest
        strategy:
            fail-fast: false
            matrix:
                python-version: ["3.11", "3.12", "3.13"]
        steps:
            - uses: actions/checkout@v4
            - name: Set up Python
              uses: actions/setup-python@v5
              with:
                  python-version: ${{ matrix.python-version }}
                  cache: pip
            - name: Install dependencies
              run: |
                  python -m pip install --upgrade pip
                  pip install .[dev]
            - name: Pre-commit (selected hooks)
              run: |
                  pip install pre-commit
                  pre-commit run --all-files --show-diff-on-failure
            - name: Lint & Type Check
              run: |
                  ruff check .
                  ruff format --check .
                  mypy src/autonomous_dev
            - name: Tests (coverage gate)
              run: pytest --cov=src/autonomous_dev --cov-report=xml
            - name: Upload coverage to Codecov
              if: ${{ success() && matrix.python-version == '3.11' }}
              uses: codecov/codecov-action@v4
              with:
                  files: coverage.xml
                  verbose: true
                  fail_ci_if_error: false
                  # Token is optional for public repos, but recommended for reliability
                  token: ${{ secrets.CODECOV_TOKEN }}

    lint:
        name: Super-Linter
        runs-on: ubuntu-latest
        steps:
            - name: Checkout code
              uses: actions/checkout@v4
              with:
                  fetch-depth: 0
            - name: Super-Linter
              uses: super-linter/super-linter@v8.2.0
              env:
                  DEFAULT_BRANCH: main
                  GITHUB_TOKEN: ${{ secrets.GITHUB_TOKEN }}
                  VALIDATE_ALL_CODEBASE: false
                  VALIDATE_PYTHON_BLACK: false
                  VALIDATE_PYTHON_FLAKE8: false
                  VALIDATE_PYTHON_PYLINT: false
                  VALIDATE_PYTHON_ISORT: false
                  VALIDATE_PYTHON_MYPY: false
                  VALIDATE_PYTHON_RUFF: true

    security:
        name: Security & Dependencies
        runs-on: ubuntu-latest
        steps:
            - uses: actions/checkout@v4
              with:
                  fetch-depth: 0  # Fetch all history for gitleaks
            - name: Set up Python
              uses: actions/setup-python@v5
              with:
                  python-version: "3.11"
                  cache: pip
            - name: Gitleaks - Secret Scanning
              uses: gitleaks/gitleaks-action@v2
              env:
                  GITHUB_TOKEN: ${{ secrets.GITHUB_TOKEN }}
            - name: Install dependencies
              run: |
                  python -m pip install --upgrade pip
                  pip install .[dev]
            - name: Pre-commit (selected hooks)
              run: |
                  pip install pre-commit
                  pre-commit run --all-files --show-diff-on-failure
            - name: Bandit
              run: bandit -q -r src/autonomous_dev
            - name: pip-audit
              run: pip-audit || true
            - name: Deptry
<<<<<<< HEAD
              run: deptry . -i DEP002,DEP003
=======
              run: deptry . --ignore DEP002,DEP003
>>>>>>> 89e4a116
<|MERGE_RESOLUTION|>--- conflicted
+++ resolved
@@ -99,8 +99,3 @@
             - name: pip-audit
               run: pip-audit || true
             - name: Deptry
-<<<<<<< HEAD
-              run: deptry . -i DEP002,DEP003
-=======
-              run: deptry . --ignore DEP002,DEP003
->>>>>>> 89e4a116
