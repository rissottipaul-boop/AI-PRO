name: CI

on:
    push:
        branches: [main]
    pull_request:
        branches: [main]

permissions:
    contents: read

jobs:
    build:
        name: Build & Test (Python ${{ matrix.python-version }})
        runs-on: ubuntu-latest
        strategy:
            fail-fast: false
            matrix:
                python-version: ["3.11", "3.12", "3.13"]
        steps:
            - name: Checkout
              uses: actions/checkout@v4
            - name: Set up Python
              uses: actions/setup-python@v5
              with:
                  python-version: ${{ matrix.python-version }}
                  cache: pip
            - name: Install dependencies
              run: |
                  python -m pip install --upgrade pip
                  pip install .[dev]
            - name: Cache pre-commit
              uses: actions/cache@v4
              with:
                  path: ~/.cache/pre-commit
                  key: pre-commit-${{ runner.os }}-${{ matrix.python-version }}-${{ hashFiles('.pre-commit-config.yaml') }}
                  restore-keys: |
                      pre-commit-${{ runner.os }}-${{ matrix.python-version }}-
            - name: "Quality (pre-commit: ruff, black, mypy)"
              run: pre-commit run --all-files --show-diff-on-failure || exit 1
            - name: Tests & Coverage
              run: pytest --cov=src/autonomous_dev --cov-report=term-missing --cov-report=xml
            - name: Coverage summary
              run: >-
                  python -c "import xml.etree.ElementTree as ET;\nroot=ET.parse('coverage.xml').getroot();\nrate=float(root.get('line-rate',0))*100;\nprint(f'COVERAGE LINE RATE: {rate:.2f}%')"
            - name: Upload coverage to Codecov
              if: ${{ success() && matrix.python-version == '3.11' }}
              uses: codecov/codecov-action@v4
              with:
                  files: coverage.xml
                  verbose: true
<<<<<<< HEAD
=======
                  fail_ci_if_error: false
                  token: ${{ secrets.CODECOV_TOKEN }}

    lint:
        name: Super-Linter
        runs-on: ubuntu-latest
        steps:
            - name: Checkout code
              uses: actions/checkout@v4
              with:
                  fetch-depth: 0
            - name: Super-Linter
              uses: super-linter/super-linter@v8.2.0
              env:
                  DEFAULT_BRANCH: main
                  GITHUB_TOKEN: ${{ secrets.GITHUB_TOKEN }}
                  VALIDATE_ALL_CODEBASE: false
                  VALIDATE_PYTHON_BLACK: false
                  VALIDATE_PYTHON_FLAKE8: false
                  VALIDATE_PYTHON_PYLINT: false
                  VALIDATE_PYTHON_ISORT: false
                  VALIDATE_PYTHON_MYPY: false
                  VALIDATE_PYTHON_RUFF: true

>>>>>>> 79f07df8
    security:
        name: Security & Dependencies
        runs-on: ubuntu-latest
        needs: build
        steps:
<<<<<<< HEAD
            - name: Checkout
              uses: actions/checkout@v4
=======
            - uses: actions/checkout@v4
              with:
                  fetch-depth: 0  # Fetch all history for gitleaks
>>>>>>> 79f07df8
            - name: Set up Python
              uses: actions/setup-python@v5
              with:
                  python-version: 3.11
                  cache: pip
            - name: Gitleaks - Secret Scanning
              uses: gitleaks/gitleaks-action@v2
              env:
                  GITHUB_TOKEN: ${{ secrets.GITHUB_TOKEN }}
            - name: Install dependencies
              run: |
                  python -m pip install --upgrade pip
                  pip install .[dev]
            - name: Bandit
              run: bandit -q -r src/autonomous_dev
            - name: pip-audit
<<<<<<< HEAD
              run: pip-audit --fail-on HIGH
            - name: Deptry
              run: deptry . --ignore-unused-dependencies
    sbom:
        name: SBOM Generation
        runs-on: ubuntu-latest
        needs: build
        steps:
            - name: Checkout
              uses: actions/checkout@v4
            - name: Generate SBOM (CycloneDX JSON)
              uses: anchore/sbom-action@v0
              with:
                  format: cyclonedx-json
                  output-file: sbom.json
            - name: Upload SBOM artifact
              uses: actions/upload-artifact@v4
              with:
                  name: sbom
                  path: sbom.json
=======
              run: pip-audit || true
            - name: Deptry
>>>>>>> 79f07df8
<|MERGE_RESOLUTION|>--- conflicted
+++ resolved
@@ -49,46 +49,13 @@
               with:
                   files: coverage.xml
                   verbose: true
-<<<<<<< HEAD
-=======
-                  fail_ci_if_error: false
-                  token: ${{ secrets.CODECOV_TOKEN }}
 
-    lint:
-        name: Super-Linter
-        runs-on: ubuntu-latest
-        steps:
-            - name: Checkout code
-              uses: actions/checkout@v4
-              with:
-                  fetch-depth: 0
-            - name: Super-Linter
-              uses: super-linter/super-linter@v8.2.0
-              env:
-                  DEFAULT_BRANCH: main
-                  GITHUB_TOKEN: ${{ secrets.GITHUB_TOKEN }}
-                  VALIDATE_ALL_CODEBASE: false
-                  VALIDATE_PYTHON_BLACK: false
-                  VALIDATE_PYTHON_FLAKE8: false
-                  VALIDATE_PYTHON_PYLINT: false
-                  VALIDATE_PYTHON_ISORT: false
-                  VALIDATE_PYTHON_MYPY: false
-                  VALIDATE_PYTHON_RUFF: true
-
->>>>>>> 79f07df8
     security:
         name: Security & Dependencies
         runs-on: ubuntu-latest
         needs: build
         steps:
-<<<<<<< HEAD
-            - name: Checkout
-              uses: actions/checkout@v4
-=======
-            - uses: actions/checkout@v4
-              with:
-                  fetch-depth: 0  # Fetch all history for gitleaks
->>>>>>> 79f07df8
+
             - name: Set up Python
               uses: actions/setup-python@v5
               with:
@@ -105,28 +72,4 @@
             - name: Bandit
               run: bandit -q -r src/autonomous_dev
             - name: pip-audit
-<<<<<<< HEAD
-              run: pip-audit --fail-on HIGH
-            - name: Deptry
-              run: deptry . --ignore-unused-dependencies
-    sbom:
-        name: SBOM Generation
-        runs-on: ubuntu-latest
-        needs: build
-        steps:
-            - name: Checkout
-              uses: actions/checkout@v4
-            - name: Generate SBOM (CycloneDX JSON)
-              uses: anchore/sbom-action@v0
-              with:
-                  format: cyclonedx-json
-                  output-file: sbom.json
-            - name: Upload SBOM artifact
-              uses: actions/upload-artifact@v4
-              with:
-                  name: sbom
-                  path: sbom.json
-=======
-              run: pip-audit || true
-            - name: Deptry
->>>>>>> 79f07df8
+
