--- conflicted
+++ resolved
@@ -38,37 +38,4 @@
 # Misc
 .DS_Store
 
-<<<<<<< HEAD
-# SSH keys and secrets
-*.pem
-*.key
-*.pub
-id_rsa*
-id_dsa*
-id_ecdsa*
-id_ed25519*
-.ssh/
-*.ppk
-
-# Environment files with secrets
-.env.local
-.env.*.local
-secrets.yml
-secrets.yaml
-*.secret
-*.secrets
-
-# Security scanning results
-.gitleaks-report.json
-gitleaks-report.json
-=======
-# Security - SSH keys and credentials
-*.pem
-*.key
-*id_rsa*
-*id_dsa*
-*id_ecdsa*
-*id_ed25519*
-*ssh-*
-.ssh/
->>>>>>> 72df00a1
+<<<<