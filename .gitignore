# Python
__pycache__/
*.py[cod]
*.pyo
*.pyd

# Environments
.env
.venv
venv/
.env.*

# Packaging
build/
dist/
*.egg-info/

# IDE
.vscode/
.idea/
*.swp

# pytest
.pytest_cache/

# mypy
.mypy_cache/
.dmypy.json

# coverage
.coverage*
htmlcov/
.coverage
coverage.xml

# Ruff
.ruff_cache/

# Misc
.DS_Store

<<<<<<< HEAD
# SSH keys (never commit)
*.pub
id_*
*ssh-ed25519*
*ssh-rsa*
=======
>>>>>>> 3cc4890c
<|MERGE_RESOLUTION|>--- conflicted
+++ resolved
@@ -39,11 +39,3 @@
 # Misc
 .DS_Store
 
-<<<<<<< HEAD
-# SSH keys (never commit)
-*.pub
-id_*
-*ssh-ed25519*
-*ssh-rsa*
-=======
->>>>>>> 3cc4890c
