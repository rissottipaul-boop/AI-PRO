# Python
__pycache__/
*.py[cod]
*.pyo
*.pyd

# Environments
.env
.venv
venv/
.env.*

# Packaging
build/
dist/
*.egg-info/

# IDE
.vscode/
.idea/
*.swp

# pytest
.pytest_cache/

# mypy
.mypy_cache/
.dmypy.json

# coverage
.coverage*
htmlcov/
.coverage

# Ruff
.ruff_cache/

# Misc
.DS_Store

<<<<<<< HEAD
# SSH keys (security)
*.pub
id_rsa
id_ed25519
*.pem
*.key
=======
>>>>>>> 7199cc70
<|MERGE_RESOLUTION|>--- conflicted
+++ resolved
@@ -38,12 +38,3 @@
 # Misc
 .DS_Store
 
-<<<<<<< HEAD
-# SSH keys (security)
-*.pub
-id_rsa
-id_ed25519
-*.pem
-*.key
-=======
->>>>>>> 7199cc70
