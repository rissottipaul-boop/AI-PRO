--- conflicted
+++ resolved
@@ -190,11 +190,7 @@
     assert any(
         "refactoring" in str(s["description"]).lower()
         for s in suggestions
-<<<<<<< HEAD
-        if isinstance(s["description"], str)
-=======
-        if isinstance(s.get("description"), str)
->>>>>>> 3cc4890c
+
     )
 
 
@@ -209,10 +205,4 @@
 
     suggestions = loop.suggest_optimizations({})
     # All suggestions should have high confidence
-    for suggestion in suggestions:
-<<<<<<< HEAD
-        if "priority" in suggestion:
-            priority = suggestion["priority"]
-            assert isinstance(priority, (int, float)) and priority >= 0.7
-=======
->>>>>>> 3cc4890c
+    for suggestion in suggestions: