# autonomous-dev



Автономная заготовка репозитория для быстрой AI-ассистируемой разработки.

## Возможности

### Базовые

- Тестирование (pytest + coverage, порог 85%)
- CI (GitHub Actions) — matrix (3.11, 3.12, 3.13) + отдельный security job

- Automation Policy (`automation_policy.yaml`)
- Dependabot (pip + actions)
<<<<<<< HEAD
- Release workflow (build + publish на PyPI по main через OIDC trusted publishing)
=======

>>>>>>> 577c7eac
- Makefile и PowerShell скрипт для Windows
- VSCode задачи и настройки
- ADR и архитектурная документация
- Политика безопасности (SECURITY.md)

### Саамообучение и производительность 🚀
- **Система метрик**: отслеживание и анализ показателей разработки
- **Анализ трендов**: автоматическое выявление паттернов и проблем
- **Генерация инсайтов**: предложения по улучшению на основе данных
- **Циклы обратной связи**: непрерывное улучшение процессов
- **Профилирование**: мониторинг производительности операций
- **Кэширование**: оптимизация дорогих вычислений
- **Батчинг и параллелизация**: эффективная обработка данных


## Быстрый старт

```bash
# (опционально) создать виртуальное окружение (Linux/macOS)
python -m venv .venv
source .venv/bin/activate
```

PowerShell (Windows):

```powershell
python -m venv .venv
./.venv/Scripts/Activate.ps1
```

CMD (Windows):

```bat
python -m venv .venv
.\.venv\Scripts\activate.bat
```

Далее общие шаги:

```bash
# Установка dev зависимостей
pip install .[dev]

# Запуск тестов
pytest -q

# Линт + типы
ruff check . && mypy src/autonomous_dev
```

PowerShell скрипт:

```powershell
pwsh -File scripts/dev.ps1 -All
```

Makefile (Linux/macOS):

```bash
make install
make all
```

## Pre-commit

```bash
pre-commit install
pre-commit run --all-files
```

## Структура

```text

```

## Автономный рабочий цикл AI



## Политика автоматизации

Файл `automation_policy.yaml` задаёт:

- Порог покрытия: 85%
- Жёсткий линт (0 ошибок)
- Что разрешено авто-мерджить (dev deps patch, форматирование)
- Что требует ревью (public API, major bump, ADR изменения)

## Безопасность


- `deptry` — неиспользуемые/скрытые зависимости
- ✅ SBOM (CycloneDX) — генерируется в CI для каждого билда
- Планируемое: расширенный SAST

См. [SECURITY.md](SECURITY.md) для подробной информации о мерах безопасности.

## Обновления зависимостей

- Dependabot конфиг: еженедельные PR для pip и GitHub Actions
- Возможна интеграция Renovate (будущее)

## Релизы

<<<<<<< HEAD
Workflow `release.yml` собирает и публикует пакет при изменении `pyproject.toml` в ветке `main` через OIDC trusted publishing (не требует секретов).
=======

>>>>>>> 577c7eac

## Архитектура и ADR

- `ARCHITECTURE.md` — обзор слоёв
- `AUTOMATION_GUIDE.md` — руководство по инфраструктуре автоматизации
- `SELF_LEARNING_GUIDE.md` — руководство по саамообучению и оптимизации
- `DECISIONS/ADR-0001-initial-architecture.md` — начальная архитектура
- `DECISIONS/ADR-0002-self-learning-performance.md` — система саамообучения

## Дорожная карта

`roadmap.yaml` хранит инициативы для планирования последующих автоматизаций.

## Документация для AI-агентов

- **[Copilot Instructions](.github/COPILOT_INSTRUCTIONS.md)** — полный контракт и гайдлайны
- **[Automation Guide](AUTOMATION_GUIDE.md)** — инфраструктура автоматизации
- **[Agent Task Template](.github/ISSUE_TEMPLATE/agent_task.yml)** — структурированные задачи
- **[Automation Policy](automation_policy.yaml)** — правила и пороги
- **[Architecture](ARCHITECTURE.md)** — архитектура системы
- **[Roadmap](roadmap.yaml)** — дорожная карта

## Расширения (потенциал)

- ✅ Devcontainer + Dockerfile
- ✅ Conventional commits (реализовано)
- ✅ Автогенерация changelog (git-cliff реализован)
- ✅ SBOM (CycloneDX в CI)
- ✅ Nightly workflow (расширенные проверки)
- ✅ Version checking (семантическая валидация)
- ChatOps команды (slash /qa /security)
- Performance benchmarks

## Dev Container

Среда разработки в контейнере обеспечивает воспроизводимость и унификацию инструментов.

### Запуск

1. Установить расширение VS Code: Dev Containers
2. Открыть папку репозитория в VS Code
3. Нажать: F1 → Dev Containers: Reopen in Container
4. Дождаться установки зависимостей и pre-commit хуков

### Что внутри контейнера

- Python 3.11 (venv в `/workspace/.venv`)
- Установлены dev зависимости (`.[dev]`)
- pre-commit хуки уже установлены
- Расширения VS Code (Python, Pylance, Ruff, Docker, GitHub Actions)
- docker-in-docker (опционально) для будущих интеграций

### Частые операции внутри контейнера

```bash
pytest -q
ruff check .
mypy src/autonomous_dev
pre-commit run --all-files
```

### Обновление зависимостей

При изменении `pyproject.toml` пересоберите контейнер: F1 → Dev Containers: Rebuild Container

## MCP Конфигурация

В репозитории доступен файл `mcp.json`, описывающий запуск GitHub MCP сервера через Docker.

```jsonc
{
  "mcp": {
    "inputs": [
      {
        "type": "promptString",
        "id": "github_token",
        "description": "GitHub Personal Access Token",
        "password": true
      }
    ],
    "servers": {
      "github": {
        "command": "docker",
        "args": [
          "run",
          "-i",
          "--rm",
          "-e",
          "GITHUB_PERSONAL_ACCESS_TOKEN",
          "ghcr.io/github/github-mcp-server"
        ],
        "env": {
          "GITHUB_PERSONAL_ACCESS_TOKEN": "${input:github_token}"
        }
      }
    }
  }
}
```

### Использование

1. Получить GitHub Personal Access Token (минимально: `repo`, при необходимости `actions`, `security_events`)
2. При инициализации MCP клиент запросит ввод `github_token`
3. Сервер запустится в контейнере `ghcr.io/github/github-mcp-server`

### Безопасность (MCP)

- Не коммитить реальные токены
- Использовать fine-grained токен с минимальным scope
- Регулярно ревокать неиспользуемые ключи

---

## Лицензия

MIT<|MERGE_RESOLUTION|>--- conflicted
+++ resolved
@@ -13,11 +13,7 @@
 
 - Automation Policy (`automation_policy.yaml`)
 - Dependabot (pip + actions)
-<<<<<<< HEAD
 - Release workflow (build + publish на PyPI по main через OIDC trusted publishing)
-=======
-
->>>>>>> 577c7eac
 - Makefile и PowerShell скрипт для Windows
 - VSCode задачи и настройки
 - ADR и архитектурная документация
@@ -123,11 +119,7 @@
 
 ## Релизы
 
-<<<<<<< HEAD
 Workflow `release.yml` собирает и публикует пакет при изменении `pyproject.toml` в ветке `main` через OIDC trusted publishing (не требует секретов).
-=======
-
->>>>>>> 577c7eac
 
 ## Архитектура и ADR
 
